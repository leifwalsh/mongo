--- conflicted
+++ resolved
@@ -6,13 +6,7 @@
 files.forEach(
     function(x) {
         
-<<<<<<< HEAD
-        if ( /_runner/.test(x.name) ||
-             /_lodeRunner/.test(x.name) ||
-             /_fail/.test(x.name) ||
-=======
         if ( /[\/\\]_/.test(x.name) ||
->>>>>>> ebd6d55f
              ! /\.js$/.test(x.name ) ){ 
             print(" >>>>>>>>>>>>>>> skipping " + x.name);
             return;
